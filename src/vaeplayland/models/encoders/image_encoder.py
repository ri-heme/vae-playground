__all__ = ["ImageEncoder"]

import torch
from torch import nn


def calculate_output_shape(
    input_shape: tuple[int, int], kernel_size: int, stride: int, padding: int
) -> tuple[int, int]:
    """Calculates output shape of convolutional layer.

    Parameters
    ----------
    input_shape : Tuple[int, int]
        Width and height of input image
    kernel_size : int
    stride : int
    padding : int

    Returns
    -------
    Tuple[int]
        Width and height of output image
    """
    output_shape = []
    for d in range(2):
        output_shape.append((input_shape[d] + (2 * padding - kernel_size)) // stride + 1,)
    return tuple(output_shape)


class ImageEncoder(nn.Module):
    def __init__(self, input_shape: tuple[int, int], num_latent_units: int) -> None:
        """Parametrizes q(z|x). Architecture originally described in
        `Wu & Goodman (2018) <https://arxiv.org/abs/1802.05335>`_, see
        Figure 8.

        Parameters
        ----------
        input_shape : Tuple[int, int]
            Width and height of input image
        num_latent_units : int
            Size of latent space
        """
        super().__init__()
        output_shape = calculate_output_shape(input_shape, 4, 2, 1)
        output_shape = calculate_output_shape(output_shape, 4, 2, 1)
        output_shape = calculate_output_shape(output_shape, 4, 2, 1)
        output_shape = calculate_output_shape(output_shape, 4, 1, 0)
        self.network = nn.Sequential(
            nn.Conv2d(3, 32, kernel_size=4, stride=2, padding=1, bias=False),
            nn.SiLU(),
            nn.Conv2d(32, 64, kernel_size=4, stride=2, padding=1, bias=False),
            nn.BatchNorm2d(64),
            nn.SiLU(),
            nn.Conv2d(64, 128, kernel_size=4, stride=2, padding=1, bias=False),
            nn.BatchNorm2d(128),
            nn.SiLU(),
            nn.Conv2d(128, 256, kernel_size=4, stride=1, padding=0, bias=False),
            nn.BatchNorm2d(256),
            nn.SiLU(),
            nn.Flatten(),
            nn.Linear(256 * int.__mul__(*output_shape), 512),
            nn.SiLU(),
            nn.Dropout(0.1),
            nn.Linear(512, 2 * num_latent_units),
        )
        self.num_latent_units = num_latent_units

<<<<<<< HEAD
    def forward(self, batch: Tuple[torch.Tensor, ...]) -> Tuple[torch.Tensor, torch.Tensor]:
=======
    def forward(self, batch: torch.Tensor) -> tuple[torch.Tensor, torch.Tensor]:
>>>>>>> ca579b8c
        x: torch.Tensor = self.network(batch)
        loc, log_var = x.chunk(2, -1)
        return loc, log_var<|MERGE_RESOLUTION|>--- conflicted
+++ resolved
@@ -66,11 +66,7 @@
         )
         self.num_latent_units = num_latent_units
 
-<<<<<<< HEAD
-    def forward(self, batch: Tuple[torch.Tensor, ...]) -> Tuple[torch.Tensor, torch.Tensor]:
-=======
     def forward(self, batch: torch.Tensor) -> tuple[torch.Tensor, torch.Tensor]:
->>>>>>> ca579b8c
         x: torch.Tensor = self.network(batch)
         loc, log_var = x.chunk(2, -1)
         return loc, log_var