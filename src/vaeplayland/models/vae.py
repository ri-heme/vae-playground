__all__ = ["VAE"]

<<<<<<< HEAD
from typing import Tuple
=======
import math
from collections.abc import Sized
from typing import cast, Tuple
>>>>>>> ca579b8c

import torch
from torch import nn
from torch.distributions import Normal


class VAE(nn.Module):
    def __init__(self, encoder: nn.Module, decoder: nn.Module) -> None:
        super().__init__()
        self.encoder = encoder
        self.decoder = decoder

<<<<<<< HEAD
    @property
    def z_dim(self) -> int:
        z_dim = getattr(self.encoder, "num_latent_units")
        assert z_dim == getattr(self.decoder, "num_latent_units")
        return z_dim

    @staticmethod
    def reparameterize(loc: torch.Tensor, scale: torch.Tensor) -> torch.Tensor:
        return Normal(loc, scale).rsample()
=======
    @staticmethod
    def reparametrize(mu: torch.Tensor, logvar: torch.Tensor) -> torch.Tensor:
        scale = (0.5 * logvar).exp()
        return Normal(mu, scale).rsample()

    def forward(self, batch: torch.Tensor) -> Tuple[torch.Tensor, ...]:
        x, _ = batch
        z_mu, z_logvar = self.encoder(x)
        z = self.reparametrize(z_mu, z_logvar)
        x_mu, x_logsigma = self.decoder(z)
        return x_mu, x_logsigma, z, z_mu, z_logvar


class LightningVAE(pl.LightningModule):
    def __init__(
        self,
        vae: "VAE",
        kl_weight: float = 1.0,
        annealing_epochs: int = 20,
        annealing_schedule: str = "linear",
    ) -> None:
        super().__init__()
        self.vae = vae
        self.save_hyperparameters(ignore="vae")

    @property
    def annealing_factor(self) -> float:
        if self.trainer is not None:
            assert self.hparams is not None
            epoch = self.trainer.current_epoch
            if (
                self.trainer.state.stage == RunningStage.TRAINING
                and epoch < self.annealing_epochs
            ):
                if self.annealing_schedule == "stairs":
                    return epoch / self.annealing_epochs
                num_batches = len(cast(Sized, self.trainer.train_dataloader))
                step = self.trainer.global_step
                slope = 1 / (self.annealing_epochs * num_batches)
                if self.annealing_schedule == "sigmoid":
                    # actual slope is 10 times slope of linear function
                    # shift is half of the annealing epochs
                    # equation below is factorized to avoid repeating terms
                    shift = 0.5
                    return 1 / (1 + math.exp(10 * (shift - step * slope)))
                elif self.annealing_schedule == "linear":
                    return step * slope
        return 1.0

    @property
    def annealing_epochs(self) -> int:
        return getattr(self.hparams, "annealing_epochs")

    @property
    def annealing_schedule(self) -> str:
        return getattr(self.hparams, "annealing_schedule")

    @property
    def kl_weight(self) -> float:
        return getattr(self.hparams, "kl_weight")

    def forward(self, batch: torch.Tensor) -> Tuple[torch.Tensor, ...]:
        return self.vae(batch)

    def configure_optimizers(self):
        return optim.Adam(self.parameters(), lr=1e-4)

    def step(self, batch: torch.Tensor) -> torch.Tensor:
        assert self.trainer is not None
        output = compute_elbo(self.vae, batch, self.kl_weight, self.annealing_factor)
        for key, value in output.items():
            self.log(f"{self.trainer.state.stage}_{key}", value)
        # objetive: minimize negative ELBO
        negative_elbo = -output["elbo"]
        assert isinstance(negative_elbo, torch.Tensor)
        return negative_elbo

    def training_step(self, batch: torch.Tensor) -> torch.Tensor:
        return self.step(batch)
>>>>>>> ca579b8c

    def forward(self, batch: Tuple[torch.Tensor, ...]) -> Tuple[torch.Tensor, ...]:
        x, _ = batch
        z_loc, z_scale = self.encode(x)
        z = self.reparameterize(z_loc, z_scale)
        x_loc, x_scale = self.decode(z)
        return x_loc, x_scale, z, z_loc, z_scale

    def encode(self, x: torch.Tensor) -> Tuple[torch.Tensor, ...]:
        """Parameterizes q(z|x), a Gaussian distribution.

        Parameters
        ----------
        x : torch.Tensor

        Returns
        -------
        z_loc, z_scale : Tuple[torch.Tensor, ...]
        """
        z_loc, z_log_var = self.encoder(x)
        z_scale = torch.exp(0.5 * z_log_var)
        return z_loc, z_scale

    def decode(self, z: torch.Tensor) -> Tuple[torch.Tensor, ...]:
        """Parameterizes p(x|z), a Gaussian distribution.

        Parameters
        ----------
        z : torch.Tensor

        Returns
        -------
        x_loc, x_scale : Tuple[torch.Tensor, ...]
        """
        x_loc, x_log_scale = self.decoder(z)
        x_scale = torch.exp(x_log_scale)
        return x_loc, x_scale
<|MERGE_RESOLUTION|>--- conflicted
+++ resolved
@@ -1,12 +1,6 @@
 __all__ = ["VAE"]
 
-<<<<<<< HEAD
 from typing import Tuple
-=======
-import math
-from collections.abc import Sized
-from typing import cast, Tuple
->>>>>>> ca579b8c
 
 import torch
 from torch import nn
@@ -19,7 +13,6 @@
         self.encoder = encoder
         self.decoder = decoder
 
-<<<<<<< HEAD
     @property
     def z_dim(self) -> int:
         z_dim = getattr(self.encoder, "num_latent_units")
@@ -29,87 +22,6 @@
     @staticmethod
     def reparameterize(loc: torch.Tensor, scale: torch.Tensor) -> torch.Tensor:
         return Normal(loc, scale).rsample()
-=======
-    @staticmethod
-    def reparametrize(mu: torch.Tensor, logvar: torch.Tensor) -> torch.Tensor:
-        scale = (0.5 * logvar).exp()
-        return Normal(mu, scale).rsample()
-
-    def forward(self, batch: torch.Tensor) -> Tuple[torch.Tensor, ...]:
-        x, _ = batch
-        z_mu, z_logvar = self.encoder(x)
-        z = self.reparametrize(z_mu, z_logvar)
-        x_mu, x_logsigma = self.decoder(z)
-        return x_mu, x_logsigma, z, z_mu, z_logvar
-
-
-class LightningVAE(pl.LightningModule):
-    def __init__(
-        self,
-        vae: "VAE",
-        kl_weight: float = 1.0,
-        annealing_epochs: int = 20,
-        annealing_schedule: str = "linear",
-    ) -> None:
-        super().__init__()
-        self.vae = vae
-        self.save_hyperparameters(ignore="vae")
-
-    @property
-    def annealing_factor(self) -> float:
-        if self.trainer is not None:
-            assert self.hparams is not None
-            epoch = self.trainer.current_epoch
-            if (
-                self.trainer.state.stage == RunningStage.TRAINING
-                and epoch < self.annealing_epochs
-            ):
-                if self.annealing_schedule == "stairs":
-                    return epoch / self.annealing_epochs
-                num_batches = len(cast(Sized, self.trainer.train_dataloader))
-                step = self.trainer.global_step
-                slope = 1 / (self.annealing_epochs * num_batches)
-                if self.annealing_schedule == "sigmoid":
-                    # actual slope is 10 times slope of linear function
-                    # shift is half of the annealing epochs
-                    # equation below is factorized to avoid repeating terms
-                    shift = 0.5
-                    return 1 / (1 + math.exp(10 * (shift - step * slope)))
-                elif self.annealing_schedule == "linear":
-                    return step * slope
-        return 1.0
-
-    @property
-    def annealing_epochs(self) -> int:
-        return getattr(self.hparams, "annealing_epochs")
-
-    @property
-    def annealing_schedule(self) -> str:
-        return getattr(self.hparams, "annealing_schedule")
-
-    @property
-    def kl_weight(self) -> float:
-        return getattr(self.hparams, "kl_weight")
-
-    def forward(self, batch: torch.Tensor) -> Tuple[torch.Tensor, ...]:
-        return self.vae(batch)
-
-    def configure_optimizers(self):
-        return optim.Adam(self.parameters(), lr=1e-4)
-
-    def step(self, batch: torch.Tensor) -> torch.Tensor:
-        assert self.trainer is not None
-        output = compute_elbo(self.vae, batch, self.kl_weight, self.annealing_factor)
-        for key, value in output.items():
-            self.log(f"{self.trainer.state.stage}_{key}", value)
-        # objetive: minimize negative ELBO
-        negative_elbo = -output["elbo"]
-        assert isinstance(negative_elbo, torch.Tensor)
-        return negative_elbo
-
-    def training_step(self, batch: torch.Tensor) -> torch.Tensor:
-        return self.step(batch)
->>>>>>> ca579b8c
 
     def forward(self, batch: Tuple[torch.Tensor, ...]) -> Tuple[torch.Tensor, ...]:
         x, _ = batch
@@ -146,4 +58,4 @@
         """
         x_loc, x_log_scale = self.decoder(z)
         x_scale = torch.exp(x_log_scale)
-        return x_loc, x_scale
+        return x_loc, x_scale